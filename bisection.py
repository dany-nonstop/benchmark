--- conflicted
+++ resolved
@@ -298,14 +298,11 @@
                         if os.path.isdir(os.path.join(self.srcpath, "torchbenchmark", "models", model)) ]
         return True
 
-<<<<<<< HEAD
-=======
     def _install_benchmark(self):
         "Install and build TorchBench dependencies"
         command = ["python", "install.py"]
         subprocess.check_call(command, cwd=self.srcpath, shell=False)
 
->>>>>>> bf51bcff
     def run_benchmark(self, commit: Commit, targets: List[str]) -> str:
         # Return the result json file path
         output_dir = os.path.join(self.workdir, commit.sha)
