--- conflicted
+++ resolved
@@ -13,9 +13,5 @@
 MonkeyType
 psutil
 pyyaml
-<<<<<<< HEAD
 numpy
-scipy  # for lazy_bench.py
-=======
-numpy
->>>>>>> 06beb921
+scipy  # for lazy_bench.py