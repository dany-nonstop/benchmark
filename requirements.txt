--- conflicted
+++ resolved
@@ -11,9 +11,5 @@
 MonkeyType
 psutil
 pyyaml
-<<<<<<< HEAD
-numpy == 1.17.5
-scipy  # for lazy_bench.py
-=======
 numpy == 1.21.0
->>>>>>> bf51bcff
+scipy  # for lazy_bench.py