--- conflicted
+++ resolved
@@ -30,20 +30,16 @@
     SEGMENTATION = "segmentation"
     CLASSIFICATION = "classification"
     DETECTION = "detection"
-<<<<<<< HEAD
     BACKGROUND_MATTING = "background matting"
     TRANSLATION = "translation"
     LANGUAGE_MODELING = "language modeling"
-=======
-    BACKGROUND_MATTING = "Background_Matting"
-    TRANSLATION = "translation"
-    LANGUAGE_MODELING = "language_modeling"
->>>>>>> 94af300e
     OTHER_NLP = "other nlp"
     SYNTHESIS = "synthesis"
     RECOMMENDATION = "recommendation"
+    GENERATION = "generation"
     OTHER_RL = "other rl"
     OTHER_TASKS = "other tasks"
+
 
 def _test_https(test_url='https://github.com', timeout=0.5):
     try:
