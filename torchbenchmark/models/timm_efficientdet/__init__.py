import os
import logging
import torch
from pathlib import Path
from contextlib import suppress

# TorchBench imports
from torchbenchmark.util.model import BenchmarkModel
from torchbenchmark.tasks import COMPUTER_VISION

# effdet imports
from effdet import create_model, create_loader
from effdet.data import resolve_input_config

# timm imports
from timm.models.layers import set_layer_config
from timm.optim import create_optimizer
from timm.utils import ModelEmaV2, NativeScaler
from timm.scheduler import create_scheduler

# local imports
from .args import get_args
from .train import train_epoch, validate
from .loader import create_datasets_and_loaders

# setup coco2017 input path
CURRENT_DIR = Path(os.path.dirname(os.path.realpath(__file__)))
DATA_DIR = os.path.join(CURRENT_DIR.parent.parent, "data", ".data", "coco2017-minimal", "coco")

class Model(BenchmarkModel):
    task = COMPUTER_VISION.DETECTION
    # Original Train batch size 32 on 2x RTX 3090 (24 GB cards)
    # Downscale to batch size 16 on single GPU
    DEFAULT_TRAIN_BSIZE = 16
    DEFAULT_EVAL_BSIZE = 128

    def __init__(self, test, device, jit=False, batch_size=None, extra_args=[]):
        raise NotImplementedError("https://github.com/pytorch/benchmark/issues/839")
        super().__init__(test=test, device=device, jit=jit, batch_size=batch_size, extra_args=extra_args)
        if not device == "cuda":
            # Only implemented on CUDA because the original model code explicitly calls the `Tensor.cuda()` API
            # https://github.com/rwightman/efficientdet-pytorch/blob/9cb43186711d28bd41f82f132818c65663b33c1f/effdet/data/loader.py#L114
            raise NotImplementedError("The original model code forces the use of CUDA.")
        # generate arguments
        args = get_args()
        # setup train and eval batch size
        args.batch_size = self.batch_size
        # Disable distributed
        args.distributed = False
        args.device = self.device
        args.torchscript = self.jit
        args.world_size = 1
        args.rank = 0
        args.pretrained_backbone = not args.no_pretrained_backbone
        args.prefetcher = not args.no_prefetcher
        args.root = DATA_DIR

        with set_layer_config(scriptable=args.torchscript):
            timm_extra_args = {}
            if args.img_size is not None:
                timm_extra_args = dict(image_size=(args.img_size, args.img_size))
            if test == "train":
                model = create_model(
                    model_name=args.model,
                    bench_task='train',
                    num_classes=args.num_classes,
                    pretrained=args.pretrained,
                    pretrained_backbone=args.pretrained_backbone,
                    redundant_bias=args.redundant_bias,
                    label_smoothing=args.smoothing,
                    legacy_focal=args.legacy_focal,
                    jit_loss=args.jit_loss,
                    soft_nms=args.soft_nms,
                    bench_labeler=args.bench_labeler,
                    checkpoint_path=args.initial_checkpoint,
                )
            elif test == "eval":
                model = create_model(
                    model_name=args.model,
                    bench_task='predict',
                    num_classes=args.num_classes,
                    pretrained=args.pretrained,
                    redundant_bias=args.redundant_bias,
                    soft_nms=args.soft_nms,
                    checkpoint_path=args.checkpoint,
                    checkpoint_ema=args.use_ema,
                    **timm_extra_args,
                )
        model_config = model.config  # grab before we obscure with DP/DDP wrappers
        self.model = model.to(device)
        if args.channels_last:
            self.model = self.model.to(memory_format=torch.channels_last)
        self.loader_train, self.loader_eval, self.evaluator, _, dataset_eval = create_datasets_and_loaders(args, model_config)
        self.amp_autocast = suppress

        if test == "train":
            self.optimizer = create_optimizer(args, model)
            self.loss_scaler = None
            self.model_ema = None
            if args.model_ema:
                # Important to create EMA model after cuda(), DP wrapper, and AMP but before SyncBN and DDP wrapper
                self.model_ema = ModelEmaV2(model, decay=args.model_ema_decay)
            self.lr_scheduler, self.num_epochs = create_scheduler(args, self.optimizer)
            if model_config.num_classes < self.loader_train.dataset.parser.max_label:
                logging.error(
                    f'Model {model_config.num_classes} has fewer classes than dataset {self.loader_train.dataset.parser.max_label}.')
                exit(1)
            if model_config.num_classes > self.loader_train.dataset.parser.max_label:
                logging.warning(
                    f'Model {model_config.num_classes} has more classes than dataset {self.loader_train.dataset.parser.max_label}.')
        elif test == "eval":
            # Create eval loader
            input_config = resolve_input_config(args, model_config)
            self.loader = create_loader(
                    dataset_eval,
                    input_size=input_config['input_size'],
                    batch_size=args.batch_size,
                    use_prefetcher=args.prefetcher,
                    interpolation=args.eval_interpolation,
                    fill_color=input_config['fill_color'],
                    mean=input_config['mean'],
                    std=input_config['std'],
                    num_workers=args.workers,
                    pin_mem=args.pin_mem)
        self.args = args
        # Only run 1 batch in 1 epoch
        self.num_batches = 1
        self.num_epochs = 1

    def get_module(self):
<<<<<<< HEAD
        raise NotImplementedError("https://github.com/pytorch/benchmark/issues/839")
        for _, (input, target) in zip(range(self.num_batches), self.loader_eval):
            return (self.model, (input, target))
=======
        for _, (input, target) in zip(range(self.num_batches), self.loader):
            return self.model, (input, target)
>>>>>>> f6c4d271

    def enable_amp(self):
        self.amp_autocast = torch.cuda.amp.autocast
        self.loss_scaler = NativeScaler()

    def train(self, niter=1):
        eval_metric = self.args.eval_metric
        for epoch in range(self.num_epochs):
            train_metrics = train_epoch(
                epoch, self.model, self.loader_train,
                self.optimizer, self.args,
                lr_scheduler=self.lr_scheduler, amp_autocast = self.amp_autocast,
                loss_scaler=self.loss_scaler, model_ema=self.model_ema,
                num_batch=self.num_batches,
            )
            # the overhead of evaluating with coco style datasets is fairly high, so just ema or non, not both
            if self.model_ema is not None:
                eval_metrics = validate(self.model_ema.module, self.loader_eval, self.args, self.evaluator, log_suffix=' (EMA)', num_batch=self.num_batches)
            else:
                eval_metrics = validate(self.model, self.loader_eval, self.args, self.evaluator, num_batch=self.num_batches)
            if self.lr_scheduler is not None:
                # step LR for next epoch
                self.lr_scheduler.step(epoch + 1, eval_metrics[eval_metric])

    def eval(self, niter=1):
        for _ in range(niter):
            with torch.no_grad():
                for _, (input, target) in zip(range(self.num_batches), self.loader):
                    with self.amp_autocast():
                        output = self.model(input, img_info=target)
                    self.evaluator.add_predictions(output, target)<|MERGE_RESOLUTION|>--- conflicted
+++ resolved
@@ -128,14 +128,8 @@
         self.num_epochs = 1
 
     def get_module(self):
-<<<<<<< HEAD
-        raise NotImplementedError("https://github.com/pytorch/benchmark/issues/839")
-        for _, (input, target) in zip(range(self.num_batches), self.loader_eval):
-            return (self.model, (input, target))
-=======
         for _, (input, target) in zip(range(self.num_batches), self.loader):
             return self.model, (input, target)
->>>>>>> f6c4d271
 
     def enable_amp(self):
         self.amp_autocast = torch.cuda.amp.autocast
