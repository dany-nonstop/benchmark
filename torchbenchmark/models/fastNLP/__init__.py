import torch
import torchtext
from fastNLP.models import BertForSequenceClassification
from torch.utils.data import DataLoader
import time
from torch.utils.data.dataset import random_split
from torchbenchmark.tasks import NLP
import argparse
import random
import numpy as np
import pickle
import os

try:
    from torchtext.datasets import AG_NEWS
except ImportError:
    # In older version of torchtext AG_NEWS is inside experimental module
    from torchtext.experimental.datasets import AG_NEWS

torch.manual_seed(1337)
random.seed(1337)
np.random.seed(1337)
torch.backends.cudnn.deterministic = True
torch.backends.cudnn.benchmark = False
from pathlib import Path
from ...util.model import BenchmarkModel

<<<<<<< HEAD
class Model:
    task = NLP.OTHER_NLP
=======
class Model(BenchmarkModel):
>>>>>>> 0c61ec3d
    def __init__(self, device=None, jit=False):
        super().__init__()
        self.device = device
        self.jit = jit

        embed_dim = 64
        epochs = 5
        num_labels = 4
        root = str(Path(__file__).parent)
        with open(f"{root}/example_batch.pkl", "rb") as f:
            batch_size, vocab_size, text, offsets, cls = pickle.load(f)
        self.text, self.offsets, self.cls = [t.to(self.device) for t in (text, offsets, cls)]

        bert_embed = torch.nn.EmbeddingBag(vocab_size, embed_dim)
        self.model = BertForSequenceClassification(bert_embed, num_labels=num_labels).to(self.device)

        if self.jit:
            self.model = torch.jit.script(self.model)

        self.criterion = torch.nn.CrossEntropyLoss().to(device)
        self.optimizer = torch.optim.SGD(self.model.parameters(), lr=4.0)
        self.scheduler = torch.optim.lr_scheduler.StepLR(self.optimizer, 1, gamma=0.9)

    def get_module(self):
        return self.model, (self.text, self.offsets)

    def eval(self, niter=1):
        with torch.no_grad():
            for _ in range(niter):
                output = self.model(self.text, self.offsets)
                loss = self.criterion(output, self.cls)

    def train(self, niter=1):
        for _ in range(niter):
            self.optimizer.zero_grad()
            output = self.model(self.text, self.offsets)
            loss = self.criterion(output, self.cls)
            loss.backward()
            self.optimizer.step()

        # Adjust the learning rate
        # Should we benchmark this?  It's run once per epoch
        # self.scheduler.step()

if __name__ == "__main__":
    device = "cuda" if torch.cuda.is_available() else "cpu"
    m = Model(device=device, jit=False)
    model, example_inputs = m.get_module()
    model(*example_inputs)
    m.train()
    m.eval()<|MERGE_RESOLUTION|>--- conflicted
+++ resolved
@@ -24,13 +24,10 @@
 torch.backends.cudnn.benchmark = False
 from pathlib import Path
 from ...util.model import BenchmarkModel
+from torchbenchmark.tasks import NLP
 
-<<<<<<< HEAD
 class Model:
     task = NLP.OTHER_NLP
-=======
-class Model(BenchmarkModel):
->>>>>>> 0c61ec3d
     def __init__(self, device=None, jit=False):
         super().__init__()
         self.device = device
