--- conflicted
+++ resolved
@@ -24,23 +24,9 @@
   DEFAULT_TRAIN_BSIZE = 256
   DEFAULT_EVAL_BSIZE = 256
 
-<<<<<<< HEAD
-  def __init__(self, device="cpu", jit=False):
-    super().__init__()
-    self.device = device
-    self.not_implemented_reason = "Implemented"
-    self.eval_mode = True #default to inference
-
-    if jit:
-      self.not_implemented_reason = "Jit Not Supported"
-
-    elif self.device != "cpu" and self.device != "cuda" and self.device != "lazy":
-      self.not_implemented_reason = "device type not supported"
-=======
   def __init__(self, test, device, batch_size=None, jit=False, extra_args=[]):
     super().__init__(test=test, device=device, jit=jit, batch_size=batch_size, extra_args=extra_args)
     self.eval_mode = True if self.test == "eval" else False
->>>>>>> 06beb921
 
     if test == "train":
       self.model = DeepRecommenderTrainBenchmark(device = self.device, jit = jit, batch_size=self.batch_size)
